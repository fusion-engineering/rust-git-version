--- conflicted
+++ resolved
@@ -34,6 +34,12 @@
 ///
 /// Also instructs cargo to *always* re-run the build script and recompile the
 /// code, to make sure the version number is always correct.
+///
+/// # Panics
+///
+/// This function will panic if an error occurs during repository inspection.
+/// For details see [`GitVersion::set_env()`][GitVersion::set_env()].
+///
 pub fn set_env() {
 	GitVersion::new()
 		.set_env()
@@ -47,16 +53,16 @@
 /// ```
 /// fn main() { git_version::set_env_with_name("CARGO_PKG_VERSION"); }
 /// ```
+///
+/// # Panics
+///
+/// This function will panic if an error occurs during repository inspection.
+/// For details see [`GitVersion::set_env()`][GitVersion::set_env()].
+///
 pub fn set_env_with_name(name: &str) {
-<<<<<<< HEAD
 	GitVersion::new()
 		.env_var_name(name.to_string())
 		.set_env()
-=======
-	if let Err(e) = try_set_env_with_name(name) {
-		panic!("[git-version] Error: {}", e);
-	}
->>>>>>> ede9f24e
 }
 
 /// Same as `set_env_with_name`, but with explicit feedback about success and
@@ -346,13 +352,19 @@
 	}
 	
 	/// Use the configuration of `self` to get the git version and set the environment
-	/// variable falling back to `"undetermined"` on error.
+	/// variable falling back to panicing on error.
 	///
 	/// For more details see
-	/// [`set_env_with_default`][GitVersion::set_env_with_default()].
+	/// [`try_set_env`][GitVersion::try_set_env()].
+	///
+	/// # Panics
+	///
+	/// This function will panic if `try_set_env` returns an error.
 	///
 	pub fn set_env(&self) {
-		self.set_env_with_default("undetermined");
+		if let Err(e) = self.try_set_env() {
+			panic!("[git-version] Error: {}", e);
+		}
 	}
 	
 	/// Use the configuration of `self` to get the git version and set the environment
